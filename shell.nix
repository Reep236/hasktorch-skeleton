# This file is used by nix-shell.
# It just takes the shell attribute from default.nix.
{ config ? {}
, sourcesOverride ? {}
# If true, activates CUDA support
, cudaSupport ? false
# If cudaSupport is true, this needs to be set to a valid CUDA major version number, e.g. 10:
# nix-shell --arg cudaSupport true --argstr cudaMajorVersion 10
, cudaMajorVersion ? null
, withHoogle ? false
, pkgs ? import ./nix/default.nix {
    inherit config sourcesOverride cudaSupport cudaMajorVersion;
  }
}:
with pkgs;
let
  # This provides a development environment that can be used with nix-shell or
  # lorri. See https://input-output-hk.github.io/haskell.nix/user-guide/development/
  shell = twoLayerNetworkHaskellPackages.shellFor {
    name = "two-layer-network-dev-shell";

    tools = {
      cabal = "3.2.0.0";
<<<<<<< HEAD
      ghcide = "0.2.0";
      ormolu = "0.1.0.0";
=======
      haskell-language-server = "0.3.0";
>>>>>>> de071847
    };

    # Prevents cabal from choosing alternate plans, so that
    # *all* dependencies are provided by Nix.
    # TODO: Set to true as soon as haskell.nix issue #231 is resolved.
    exactDeps = false;

    shellHook = ''
      export CPATH=${torch}/include/torch/csrc/api/include
    '';

    inherit withHoogle;
  };

in

 shell<|MERGE_RESOLUTION|>--- conflicted
+++ resolved
@@ -21,12 +21,7 @@
 
     tools = {
       cabal = "3.2.0.0";
-<<<<<<< HEAD
-      ghcide = "0.2.0";
-      ormolu = "0.1.0.0";
-=======
       haskell-language-server = "0.3.0";
->>>>>>> de071847
     };
 
     # Prevents cabal from choosing alternate plans, so that
